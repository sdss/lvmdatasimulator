--- conflicted
+++ resolved
@@ -11,18 +11,14 @@
 
 ### Major limitations of the current version:
 
-<<<<<<< HEAD
+
 - Source field:
   - Nebular continuum is not present in the existing Cloudy models; accounting for it is not implemented yet
   - Pre-generated shocks models are absent
   - Central ionizing source is not produced in the output. 
   If needed, it is possible to add the star with corresponding parameters. 
   - Addition of the stars overwrite the previously fetched or generated starlist
-  
 - Interstellar extinction from the produced dark clouds:  
-=======
-- Interstellar extinction from the produced dark clouds:
->>>>>>> c53f6bce
   - Works for ISM, but not for background stars
   - In the output maps and spectra it is based on the mean value of Av in the fiber, not accounting for the density variations within a fiber
 - Line-of-sight velocities:

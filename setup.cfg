[metadata]
name = sdss-lvmdatasimulator
version = 0.1.0dev.0
author = Oleg Egorov, Enrico Congiu
author_email = oleg.egorov@uni-heidelberg.de
description = Simulator of LVM data for testing DRP and DAP
url = https://github.com/sdss/lvmdatasimulator
project_urls =
	Repository = https://github.com/sdss/lvmdatasimulator
	Documentation = https://sdss-lvmdatasimulator.readthedocs.org
long_description = file: README.md
long_description_content_type = text/markdown
keywords = astronomy, software
license = BSD 3-Clause License
license_file = LICENSE.md
classifiers =
	Intended Audience :: Science/Research
	Natural Language :: English
	Operating System :: OS Independent
	Programming Language :: Python
	Programming Language :: Python :: 3.6
	Programming Language :: Python :: 3.7
	Programming Language :: Python :: 3.8
	Topic :: Documentation :: Sphinx
	Topic :: Software Development :: Libraries :: Python Modules

[options]
zip_safe = False
python_requires = >=3.6
packages = find:
package_dir =
	= python
install_requires =
	matplotlib
	numpy
	sdss-tree>=2.15.2
	sdss-access>=0.2.3
	sdsstools>=0.4.0
	astropy>=4.3.1
	astroquery>=0.4.3
	spectres
	scipy
	pyphot
	progressbar2
	dataclasses
	astroplan
	joblib
	shapely
<<<<<<< HEAD
	sympy

=======
	backports-cached-property
>>>>>>> 7cae3019
scripts =
	bin/lvmdatasimulator

[options.packages.find]
where =
	python

[options.package_data]
lvmdatasimulator =
	etc/*

[options.extras_require]
dev =
	ipython>=7.9.0
	matplotlib>=3.1.1
	flake8>=3.7.9
	doc8>=0.8.0
	pytest>=5.2.2
	pytest-asyncio>=0.10.0
	pytest-cov>=2.8.1
	pytest-mock>=1.13.0
	pytest-sugar>=0.9.2
	isort>=4.3.21
	codecov>=2.0.15
	coverage[toml]>=5.0
	ipdb>=0.12.3
	invoke>=1.3.0
	twine>=3.1.1
	wheel>=0.33.6
	sphinx>=3.0.0
	spectres
	scipy
	pyphot
	progressbar2
	dataclasses
	astroplan
	joblib
	shapely
<<<<<<< HEAD
	sympy
=======
	backports-cached-property
>>>>>>> 7cae3019

[isort]
line_length = 79
sections =
	FUTURE
	STDLIB
	THIRDPARTY
	SDSS
	FIRSTPARTY
	LOCALFOLDER
default_section = THIRDPARTY
known_first_party = lvmdatasimulator
known_sdss =
	sdssdb
	sdsstools
balanced_wrapping = true
include_trailing_comma = false
lines_after_imports = 2
use_parentheses = true

[flake8]
ignore =
	H101
	E722
	W504
	W505
per-file-ignores =
    */__init__.py:E,W
max-line-length = 99

[tool:pytest]
addopts = --cov lvmdatasimulator --cov-report html -W ignore

[coverage:run]
branch = true
include =
	python/lvmdatasimulator/*
omit =
    */utils/*.py
    */__init__.py

[coverage:report]
exclude_lines =<|MERGE_RESOLUTION|>--- conflicted
+++ resolved
@@ -46,12 +46,8 @@
 	astroplan
 	joblib
 	shapely
-<<<<<<< HEAD
 	sympy
-
-=======
 	backports-cached-property
->>>>>>> 7cae3019
 scripts =
 	bin/lvmdatasimulator
 
@@ -90,11 +86,8 @@
 	astroplan
 	joblib
 	shapely
-<<<<<<< HEAD
 	sympy
-=======
 	backports-cached-property
->>>>>>> 7cae3019
 
 [isort]
 line_length = 79

import numpy as np

from lvmdatasimulator.field import LVMField
from lvmdatasimulator.observation import Observation
from lvmdatasimulator.telescope import LVM160
from lvmdatasimulator.instrument import LinearSpectrograph
from lvmdatasimulator.simulator import Simulator
from lvmdatasimulator.fibers import FiberBundle
from lvmdatasimulator import log, WORK_DIR
from astropy.io.misc import yaml
from astropy.io import ascii

import astropy.units as u
import time
from astropy.io import fits
from matplotlib import pyplot as plt
import os


def save_input_params(params):
    """
    Print the values used to run the simulator to file

    Args:
        params (dict):
        dictionary containing all the parameters used to run the simulator.
    """

    default = dict(# LVMField inputs
                   ra=10,
                   dec=-10,
                   size=32,
                   pxsize=1,
                   unit_ra=u.degree,
                   unit_dec=u.degree,
                   unit_size=u.arcmin,
                   unit_pxsize=u.arcsec,
                   name='LVM_Field',

                   # Nebulae generation
                   nebulae=None,
                   nebulae_name="LVM_field_nebulae",
                   nebulae_from_file=None,

                   # Star list generation
                   gmag_limit=17,
                   shift=False,
                   save=True,
                   starlist_name=None,

                   # save input map
                   wavelength_ranges=[6550, 6570],
                   unit_range=u.AA,

                   # parameters of observations
                   ra_bundle=10,
                   dec_bundle=-10,
                   unit_ra_bundle=u.deg,
                   unit_dec_bundle=u.deg,
                   time='2022-01-01T00:00:00.00',  # UT time of observations
                   utcoffset=-4 * u.hour,  # Correction to local time. It is important to keep it updated
                   exptimes=[900],  # exposure times in s
                   airmass= None,
                   days_moon= None,
                   sky_template= None,

                   # bundle properties
                   bundle_name='full',
                   nrings=24,
                   angle=0,
                   custom_fibers=None,

                   # parameters of the simulator
                   fast=True
                   )

    # filling missing keys with default values
    for key in default.keys():
        if key not in params:
            if key in ['ra_bundle', 'dec_bundle']:
                params[key] = params.get(key.replace('_bundle', ''), default[key])
            else:
                params[key] = default[key]

    outname = '{}_input_parameters.yml' .format(params['name'])
    log.info(f'Saving input parameters to {outname}')

    outname = os.path.join(WORK_DIR, outname)  # putting it in the WORK directory
    with open(outname, 'w') as fp:
        yaml.dump(params, fp)


def save_input_params_etc(params):

    default = {'name': 'LVM_Field_ETC',
               'spectrum': None,
               'norm': 1,
               'lsf_fwhm': 1.5,
               'airmass': 1.5,
<<<<<<< HEAD
               'unit_wave': u.AA,
               'unit_flux': u.erg*u.s**-1*u.cm**-2*u.arcsec**-2,
               'days_moon': 0,}
=======
               'days_moon': 0,
               'sky_template': None}
>>>>>>> ff28c45e

    for key in default.keys():
        if key not in params:
            params[key] = default[key]

    outname = '{}_input_parameters_etc.yml' .format(params['name'])
    log.info(f'Saving input ETC parameters to {outname}')

    outname = os.path.join(WORK_DIR, outname)  # putting it in the WORK directory
    with open(outname, 'w') as fp:
        yaml.dump(params, fp)


def open_input_params(filename):

    log.info(f'Reading input parameters from {filename}')
    filename = os.path.join(WORK_DIR, filename)
    with open(filename, 'r') as fp:
        params = yaml.load(fp)

    return params


def run_simulator_1d(params):
    """
    Main function to run the simulation of an LVM field.

    Args:
        params (dict, str):
        Dictionary containing all the input needed to run the simulator or name of the JSON file
        where it is stored.
    """

    if isinstance(params, str):
        params = open_input_params(params)

    start = time.time()
    my_lvmfield = LVMField(ra=params.get('ra', 10),
                           dec=params.get('dec', -10),
                           size=params.get('size', 32),
                           pxsize=params.get('pxsize', 1),
                           unit_ra=params.get('unit_ra', u.degree),
                           unit_dec=params.get('unit_dec', u.degree),
                           unit_size=params.get('unit_size', u.arcmin),
                           unit_pxsize=params.get('unit_pxsize', u.arcsec),
                           name=params.get('name', 'LVM_Field'))

    if params.get('nebulae_from_file', None) is not None:
        my_lvmfield.add_nebulae(load_from_file=params['nebulae_from_file'])
    else:
        if params['nebulae'] is None:
            raise ValueError('No nebulae defined, aborting the simulation')

        my_lvmfield.add_nebulae(params['nebulae'],
                                save_nebulae=params.get('nebulae_name', 'LVM_field_nebulae'))

    my_lvmfield.generate_gaia_stars(gmag_limit=params.get('gmag_limit', 17),
                                    shift=params.get('shift', False),
                                    save=params.get('save', True),
                                    filename=params.get('starlist_name', None))

    my_lvmfield.get_map(wavelength_ranges=params.get('wavelength_ranges', [[6550, 6570]]),
                        unit_range=params.get('unit_range', u.AA))

    obs = Observation(name=params.get('name', 'LVM_field'),
                      ra=params.get('ra_bundle', params.get('ra', 10)),
                      dec=params.get('dec_bundle', params.get('dec', -10)),
                      unit_ra=params.get('unit_ra_bundle', u.deg),
                      unit_dec=params.get('unit_dec_bundle', u.deg),
                      time=params.get('time', '2022-01-01T00:00:00.00'),
                      utcoffset=params.get('utcoffset', -3 * u.hour),
                      exptimes=params.get('exptimes', 900.0),
                      airmass=params.get('airmass', None),
                      days_moon=params.get('days_moon', None),
                      sky_template=params.get('sky_template', None))
    tel = LVM160()
    spec = LinearSpectrograph()
    bundle = FiberBundle(bundle_name=params.get('bundle_name', 'full'),
                         nrings=params.get('nrings', 24),
                         angle=params.get('angle', 0),
                         custom_fibers=params.get('custom_fibers', None))

    sim = Simulator(my_lvmfield, obs, spec, bundle, tel, fast=params.get('fast', True))
    sim.simulate_observations()
    sim.save_outputs()
    sim.save_output_maps(wavelength_ranges=params.get('wavelength_ranges', [6550, 6570]),
                         unit_range=params.get('unit_range', u.AA))

    save_input_params(params)

    print('Elapsed time: {:0.1f}' .format(time.time()-start))


def run_lvm_etc(params, check_lines=None, desired_snr=None, continuum=False, delete=True):
    """
        Simple run the simulations in the mode of exposure time calculator.

        Args:
            params (dict, str):
                Dictionary containing all the input needed to run the simulator or name of the JSON file
                where it is stored.
            check_lines (float, list, tuple):
                Wavelength or the list of wavelength to examine in the output. Default - only Halpha line
            desired_snr (float, list, tuple):
                Desired signal-to-noise ratios in corresponding lines. Should be of the same size as check_lines
            continuum (bool):
                If True, then S/N will be measured assuming the source spectrum is continuum (signal = flux per pixel);
                otherwise (default) the flux is integrated in the window of ±2A assuming the
                emission line spectrum(noise is also scaled)
            delete (bool):
                delete all the output files. Defaults to True.
    """

    if isinstance(params, str):
        params = open_input_params(params)

    if ('nebula' not in params) or (type(params['nebula']) is not dict):
        nebula = None
    else:
        nebula = params['nebula']
        if nebula.get('max_brightness') is None or nebula.get('max_brightness') < 0:
            nebula = None

    if ('star' not in params) or (type(params['star']) is not dict):
        star = None
    else:
        star = params['star']

    spectrum_name = params.get('spectrum', None)

    if not isinstance(spectrum_name, str) and not spectrum_name is None:
        raise TypeError(f'"spectrum" can be string or None. It is {type(params["spectrum"])}')

    if (spectrum_name is not None) and (nebula is not None or star is not None):
        raise ValueError(f'"spectrum cannot be used with other sources')

    if star is None and nebula is None and spectrum_name is None:
        raise ValueError('Neither nebula, nor star nor spectrum are defined, or they are defined incorrectly. Aborting the simulation')

    str_print = 'Start simulations in exposure time calculator mode for '
    if nebula is not None:
        str_print += '1 nebula '
        if star is not None:
            str_print += 'and '
    if star is not None:
        str_print += '1 star '
    if spectrum_name is not None:
        str_print += '1 custom spectrum.'

    log.info(str_print)

    if check_lines is None:
        check_lines = [6563.]
    if type(check_lines) in [float, int]:
        check_lines = [check_lines]

    start = time.time()
    name = params.get('name', 'LVM_Field_ETC')
    my_lvmfield = LVMField(ra=10,
                           dec=-10,
                           size=1,
                           pxsize=1,
                           unit_ra=u.deg,
                           unit_dec=u.deg,
                           unit_size=u.arcmin,
                           unit_pxsize=u.arcsec,
                           name=name)

    if nebula is not None:
        my_lvmfield.add_nebulae([{"type": 'DIG',
                                  'perturb_scale': 0, 'perturb_amplitude': 0,
                                  'max_brightness': nebula.get('max_brightness'),
                                  'model_id': nebula.get('model_id'),
                                  'model_params': nebula.get('model_params'),
                                  'model_type': nebula.get('model_type', 'cloudy'),
                                  'continuum_type': nebula.get('continuum_type'),
                                  'continuum_data': nebula.get('continuum_data'),
                                  'continuum_mag': nebula.get('continuum_mag'),
                                  'continuum_flux': nebula.get('continuum_flux', 0),
                                  'continuum_wl': nebula.get('continuum_wl', 5500.),
                                  'offset_X': 0, 'offset_Y': 0}])
    if star is not None:
        my_lvmfield.generate_single_stars(parameters=star)

    default_exptimes = list(np.round(np.logspace(np.log10(300), np.log10(90000), 15)).astype(int))
    exptimes = params.get('exptimes', default_exptimes)
    obs = Observation(name=name,
                      ra=10,
                      dec=-10,
                      unit_ra=u.deg,
                      unit_dec=u.deg,
                      exptimes=exptimes,
                      airmass=params.get('airmass', 1.5),
                      days_moon=params.get('days_moon', 0),
                      sky_template=params.get('sky_template', None))

    tel = LVM160()
    spec = LinearSpectrograph()
    bundle = FiberBundle(bundle_name='central')
    sim = Simulator(my_lvmfield, obs, spec, bundle, tel, fast=True)

    if spectrum_name is not None:
        data = ascii.read(spectrum_name)
        wave = data['col1']
        flux = data['col2']
        sim.simulate_observations_custom_spectrum(wave, flux, norm=params.get('norm', 1))
    else:
        sim.simulate_observations()

    sim.save_outputs()

    save_input_params_etc(params)

    outdir = os.path.join(WORK_DIR, 'outputs')

    snr_output = np.zeros(shape=(len(check_lines), len(exptimes)))
    w_lam = 2.
    for exp_id, exptime in enumerate(exptimes):
        outname = os.path.join(outdir, f'{name}_linear_central_{exptime}_flux.fits')
        with fits.open(outname) as hdu:
            for l_id, line in enumerate(check_lines):
                if continuum:
                    snr_output[l_id, exp_id] = np.nanmax(hdu['SNR'].data[0,
                                                                         (hdu['WAVE'].data > (line - w_lam)) &
                                                                         (hdu['WAVE'].data < (line + w_lam))])
                else:
                    rec_wl = (hdu['WAVE'].data > (line - w_lam)) & (hdu['WAVE'].data < (line + w_lam))
                    rec_wl_cnt = (hdu['WAVE'].data > (line - w_lam*30)) & (hdu['WAVE'].data < (line + w_lam*30))
                    flux = np.nansum(hdu['TARGET'].data[0, rec_wl] - np.nanmedian(hdu['TARGET'].data[0, rec_wl_cnt]))
                    if flux < 0:
                        flux = 0
                    snr_output[l_id, exp_id] = flux/np.sqrt(np.nansum(hdu['ERR'].data[0, rec_wl]**2))
                    # snr_output[l_id, exp_id] = np.nanmax(hdu['SNR'].data[0,
                    #                                                      (hdu['WAVE'].data > (line - w_lam)) &
                    #                                                      (hdu['WAVE'].data < (line + w_lam))])
        if delete:
            os.remove(outname)  # remove temporary files
            os.remove(outname.replace('flux', 'realization'))
            os.remove(outname.replace('flux', 'no_noise'))

    if delete:
        os.remove(os.path.join(outdir, f'{name}_linear_central_input.fits'))
        # remove output directory if empty
        if len(os.listdir(outdir)) == 0:
            os.rmdir(outdir)

    if desired_snr is not None and (len(desired_snr) == len(check_lines)):
        desired_exptimes = []
    else:
        desired_exptimes = None

    fig, ax = plt.subplots()
    for l_id, line in enumerate(check_lines):

        ax.scatter(exptimes, snr_output[l_id, :], label=str(line))

        res = np.polyfit(np.log10(snr_output[l_id, :]), np.log10(exptimes), 3)
        p = np.poly1d(res)
        ax.plot(10**p(np.log10(snr_output[l_id, :])), snr_output[l_id, :])

        if desired_snr is not None and (len(desired_snr) == len(check_lines)):

            desired_exptimes.append(np.round(10**p(np.log10(desired_snr[l_id]))).astype(int))
            print(f'To reach S/N={desired_snr[l_id]} in line = {line}±{w_lam}A we need '
                  f'{desired_exptimes[-1]}s of single exposure')

    ax.set_xscale('log')
    ax.set_yscale('log')

    ax.legend(loc='best')

    ax.set_xlabel("Exposure time, s")
    ax.set_ylabel("Expected S/N ratio")

    plt.show()
    print('\nElapsed time: {:0.1f}s' .format(time.time() - start))
    return desired_exptimes<|MERGE_RESOLUTION|>--- conflicted
+++ resolved
@@ -97,14 +97,11 @@
                'norm': 1,
                'lsf_fwhm': 1.5,
                'airmass': 1.5,
-<<<<<<< HEAD
                'unit_wave': u.AA,
                'unit_flux': u.erg*u.s**-1*u.cm**-2*u.arcsec**-2,
-               'days_moon': 0,}
-=======
                'days_moon': 0,
                'sky_template': None}
->>>>>>> ff28c45e
+
 
     for key in default.keys():
         if key not in params:

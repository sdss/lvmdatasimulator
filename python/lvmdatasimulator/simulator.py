--- conflicted
+++ resolved
@@ -558,12 +558,8 @@
         sky_hdu.header["BUNIT"] = "erg/(cm2 s A)"
         primary.header["EXT2"] = "SKY"
 
-<<<<<<< HEAD
-        wave_hdu = fits.ImageHDU(data=branch.wavecoord.wave.value.astype(np.float32), name="WAVE")
-=======
         wave_hdu = fits.ImageHDU(data=branch.wavecoord.wave.value.astype(np.float32),
                                  name="WAVE")
->>>>>>> ff28c45e
         wave_hdu.header["BUNIT"] = "Angstrom"
         primary.header["EXT3"] = "WAVE"
 
@@ -617,12 +613,9 @@
             sky_hdu.header["BUNIT"] = "erg/ (cm2 s A)"
             primary.header["EXT5"] = "SKY"
 
-<<<<<<< HEAD
-            wave_hdu = fits.ImageHDU(data=branch.wavecoord.wave.value.astype(np.float32), name="WAVE")
-=======
             wave_hdu = fits.ImageHDU(data=branch.wavecoord.wave.value.astype(np.float32),
                                      name="WAVE")
->>>>>>> ff28c45e
+
             wave_hdu.header["BUNIT"] = "Angstrom"
             primary.header["EXT6"] = "WAVE"
 
@@ -675,12 +668,8 @@
             sky_hdu.header["BUNIT"] = "e/pix"
             primary.header["EXT5"] = "SKY"
 
-<<<<<<< HEAD
-            wave_hdu = fits.ImageHDU(data=branch.wavecoord.wave.value.astype(np.float32), name="WAVE")
-=======
             wave_hdu = fits.ImageHDU(data=branch.wavecoord.wave.value.astype(np.float32),
                                      name="WAVE")
->>>>>>> ff28c45e
             wave_hdu.header["BUNIT"] = "Angstrom"
             primary.header["EXT6"] = "WAVE"
 
@@ -733,13 +722,9 @@
             sky_hdu = fits.ImageHDU(data=sky.astype(np.float32), name="SKY")
             sky_hdu.header["BUNIT"] = "e/pix"
             primary.header["EXT5"] = "SKY"
-
-<<<<<<< HEAD
-            wave_hdu = fits.ImageHDU(data=branch.wavecoord.wave.value.astype(np.float32), name="WAVE")
-=======
+            
             wave_hdu = fits.ImageHDU(data=branch.wavecoord.wave.value.astype(np.float32),
                                      name="WAVE")
->>>>>>> ff28c45e
             wave_hdu.header["BUNIT"] = "Angstrom"
             primary.header["EXT6"] = "WAVE"
 
@@ -1183,11 +1168,8 @@
                         target_out = np.zeros((self.source.npixels, self.source.npixels),
                                               dtype=np.float32)
                         total_out = np.zeros((self.source.npixels, self.source.npixels),
-<<<<<<< HEAD
-                                             dtype=np.float32)
-=======
                                               dtype=np.float32)
->>>>>>> ff28c45e
+
                         wcs = self.source.wcs
                         head = wcs.to_header()
 

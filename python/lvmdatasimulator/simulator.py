# encoding: utf-8
#
# @Author: Oleg Egorov, Enrico Congiu
# @Date: Nov 12, 2021
# @Filename: simulator.py
# @License: BSD 3-Clause
# @Copyright: Oleg Egorov, Enrico Congiu

# Adapted from Local Volume Mapper (LVM) Exposure Time Calculator
# adapted from the Las Campanas Observatory ETC
# original files: https://github.com/gblancm/lcoetc
#
# 2017-08-08: This is a BETA Version written by Guillermo A. Blanc. It has not been validated.
# Use at your own risk.
# 2020-09-15: Ported from a cgi web interface to a stand alone python script by Kathryn Kreckel.
# 2020-09-28: New zeropoints and bug fixes ported from Guillermo's code
# 2021-04-08: added 'run_lvmetc' function to facilitate importing this as a package

import numpy as np
import astropy.units as u

from collections import OrderedDict
from scipy import special
from spectres import spectres
from astropy.io import ascii, fits
from astropy.table import vstack
from dataclasses import dataclass
from astropy.convolution import Gaussian1DKernel, convolve

import lvmdatasimulator
from lvmdatasimulator.instrument import Spectrograph
from lvmdatasimulator.field import LVMField
from lvmdatasimulator.fibers import FiberBundle
from lvmdatasimulator.observation import Observation
from lvmdatasimulator.telescope import Telescope
from lvmdatasimulator import log
from lvmdatasimulator.utils import round_up_to_odd
from joblib import Parallel, delayed
import os
# import sys


@dataclass(frozen=True)
class Constants:
    h: u.erg * u.s = 6.6260755e-27 * u.erg * u.s  # Planck's constant in [erg*s]
    c: u.AA * u.s = 2.99792458e18 * u.AA / u.s  # Speed of light in [A/s]


def flam2epp(lam, flam, ddisp):
    """
    Convert flux density [erg/s/cm2/A] to photons per pixel [photons/s/cm2/pixel]

    Args:
        lam (array-like):
            wavelength array associated to the spectrum
        flam (array-like):
            spectrum in units of erg/s/cm2/A
        ddisp (float):
            the pixel scale in A/pixel

    Returns:
        array-like:
            spectrum converted to photons/s/cm2/pixel
    """

    return flam * lam * ddisp / (Constants.h * Constants.c)


def epp2flam(lam, fe, ddisp):
    """
    Convert photons per pixel [photons/s/cm2/pixel] to flux density [erg/s/cm2/A]

    Args:
        lam (array):
            wavelenght axis
        fe (array):
            spectrum in photons/s/cm2/pixel
        ddisp (float):
            dispersion in A/pix


    Returns:
        array:
            spectrum in erg/s/cm2/A
    """

    return fe * Constants.h * Constants.c / (lam * ddisp)


def resample_spectrum(new_wave, old_wave, flux):
    """
    Resample spectrum to a new wavelength grid using the spectres package.

    Args:
        new_wave (array-like):
            new wavelength axis.
        old_wave (array-like):
            original wavelength axis
        flux (array-like):
            original spectrum

    Returns:
        array-like:
            spectrum resampled onto the new_wave axis
    """

    resampled = spectres(new_wave, old_wave, flux)

    return resampled


def convolve_for_gaussian(spectrum, fwhm, boundary):
    """
    Convolve a spectrum for a Gaussian kernel.

    Args:
        spectrum (array):
            spectrum to be convolved.
        fwhm (float):
            FWHM of the gaussian kernel.
        boundary (str):
            flag indicating how to handle boundaries.

    Returns:
        array:
            convolved spectrum
    """

    stddev = fwhm / 2.355  # from fwhm to sigma
    size = round_up_to_odd(stddev)  # size of the kernel

    kernel = Gaussian1DKernel(stddev=stddev.value, x_size=size.value)  # gaussian kernel
    return convolve(spectrum, kernel, boundary=boundary)


###################################################################################################


class Simulator:
    def __init__(
        self,
        source: LVMField,
        observation: Observation,
        spectrograph: Spectrograph,
        bundle: FiberBundle,
        telescope: Telescope,
        aperture: u.pix = 4 * u.pix,
        root: str = lvmdatasimulator.WORK_DIR,
        overwrite: bool = True,
    ):

        self.source = source
        self.observation = observation
        self.spectrograph = spectrograph
        self.bundle = bundle
        self.telescope = telescope
        self.aperture = aperture
        self.root = root
        self.overwrite = overwrite

        # creating empty storage
        self.output_noise = OrderedDict()  # realization with noise
        self.output_calib = OrderedDict()  # flux calibrated
        # self.output_coadd = OrderedDict()

        self.outdir = os.path.join(self.root, "outputs")
        if os.path.isdir(self.outdir) and not self.overwrite:
            log.warning(f"{self.outdir} already exist. Terminating the simulation.")
            return
        if not os.path.isdir(self.outdir):
            os.mkdir(self.outdir)

<<<<<<< HEAD
        self.extinction = self.extract_extinction()
        self.sky = self.extract_sky()
        self.target_spectra = self.extract_target_spectra()

    def extract_extinction(self, extinction_file=f"{ROOT_DIR}/data/sky/LVM_LVM160_KLAM.dat"):
=======
    @functools.cached_property
    def extinction(self, extinction_file=os.path.join(lvmdatasimulator.DATA_DIR, 'sky', 'LVM_LVM160_KLAM.dat')):
>>>>>>> 4eb85f75
        """
        Returns atmospheric extinction coefficient sampled at instrumental wavelengths

        Args:
            extinction_file (str, optional):
                File containing the athmospheric extinction curve.
                Defaults to f'{DATA_DIR}/sky/LVM_LVM160_KLAM.dat'.
        """
        log.info('Reading the atmospheric extinction from file.')
        self.extinction_file = extinction_file
        data = ascii.read(self.extinction_file)

        log.info('Resample extinction file to instrument wavelength solution.')
        return self._resample_and_convolve(data["col1"], data["col2"])

    def extract_sky(self):
        """
        Return sky emission spectrum sampled at instrumental wavelengths
        """

<<<<<<< HEAD
        if self.observation.sky_template is None:
            days_moon = self.observation.days_moon
            log.info(f'Simulating the sky emission {days_moon} from new moon.')
            sky_file = f"{ROOT_DIR}/data/sky/LVM_{self.telescope.name}_SKY_{days_moon}.dat"
        else:
            sky_file = self.observation.sky_template
=======
        days_moon = self.observation.days_from_new_moon
        sky_file = os.path.join(lvmdatasimulator.DATA_DIR, 'sky',
                                'LVM_{0}_SKY_{1}.dat'.format(self.telescope.name, days_moon))
>>>>>>> 4eb85f75

        log.info(f'Using sky file: {sky_file}')

        area_fiber = np.pi * (self.bundle.fibers[0].diameter / 2) ** 2  # all fibers same diam.
        data = ascii.read(sky_file)
        wave = data["col1"]
        brightness = data["col2"] * area_fiber.value  # converting to Fluxes from SBrightness

        log.info('Resample sky emission to instrument wavelength solution.')
        return self._resample_and_convolve(wave, brightness, u.erg / (u.cm ** 2 * u.s * u.AA))

    def _resample_and_convolve(self, old_wave, old_flux, unit=None):
        """
        Auxiliary function to resample a spectrum to the instrument wavelength array and
        convolve it for the LSF and for the fiber_profile

        Args:
            old_wave (array-like):
                original wavelength axis
            old_flux (array-like):
                original spectrum

        Returns:
            array-like:
                spectrum resampled to instrument wavelength axis and convolved for lsf and fiber
        """

        # creating an intermediate wavelength axis regularly sampled with the same
        # dispersion of the original one
        disp0 = np.median(old_wave[1:-1] - old_wave[0:-2]) * u.AA / u.pix
        tmp_lam = np.arange(np.amin(old_wave), np.amax(old_wave), disp0.value)

        resampled_v0 = resample_spectrum(tmp_lam, old_wave, old_flux)
        out_spec = OrderedDict()
        for fiber in self.bundle.fibers:
            fiber_spec = OrderedDict()
            for branch in self.spectrograph.branches:
                # computing the FWHM of the final kernel (LSF (A) + fiber dispersion (pix))
                lsf_fwhm = branch.lsf_fwhm / disp0  # from A to pix

                # fiber dispersion must be converted to match the pixel scale of the tmp axis
                dfib_lam = fiber.dispersion * branch.wavecoord.step / disp0

                fwhm = np.sqrt((lsf_fwhm) ** 2 + (dfib_lam) ** 2)

                # do both convolutions at the same time
                convolved = convolve_for_gaussian(resampled_v0, fwhm, boundary="extend")
                resampled_v1 = resample_spectrum(branch.wavecoord.wave.value, tmp_lam, convolved)

                if unit:
                    fiber_spec[branch.name] = resampled_v1 * unit
                else:
                    fiber_spec[branch.name] = resampled_v1

            out_spec[fiber.id] = fiber_spec

        return out_spec

    def extract_target_spectra(self):
        """Extract spectra of the target from the field object"""

        obj_spec = OrderedDict()
        wl_grid = np.arange(3647, 9900.01, 0.06) * u.AA

        log.info(f"Recovering target spectra for {self.bundle.nfibers} fibers.")
        index, spectra = self.source.extract_spectra(self.bundle.fibers, wl_grid,
                                                     obs_coords=self.observation.target_coords)

        log.info('Resampling spectra to the instrument wavelength solution.')
        for fiber in self.bundle.fibers:

            original = spectra[index == fiber.id, :][0]
            # from here, this is a replica of _resample_and_convolve()
            # I cannot use the method directly because I cannot use the same spectra for all fibers
            disp0 = np.median(wl_grid[1:-1] - wl_grid[0:-2])

            fiber_spec = OrderedDict()

            for branch in self.spectrograph.branches:
                lsf_fwhm = branch.lsf_fwhm / disp0  # from A to pix
                dfib_lam = fiber.dispersion * branch.wavecoord.step / disp0
                fwhm = np.sqrt(lsf_fwhm ** 2 + dfib_lam ** 2)

                convolved = convolve_for_gaussian(original, fwhm, boundary="extend")
                resampled_v1 = resample_spectrum(branch.wavecoord.wave.value, wl_grid.value,
                                                 convolved)

                fiber_spec[branch.name] = resampled_v1 * (u.erg / (u.cm ** 2 * u.s * u.AA))

            obj_spec[fiber.id] = fiber_spec
        return obj_spec

    def _simulate_observations_single_fiber(self, fiber, spectra):
        """
        Simulate the observation of a single fiber.

        Args:
            fiber (Fiber):
                Fiber to be simulated
            spectra (dictionary):
                dictionary containing the input spectrum for each fiber.
        """
        spectrum = spectra[fiber.id]

        # convert spectra to electrons
        tmp_target = self._obj_to_electrons(spectrum, fiber.id)  # from units to electrons
        tmp_sky = self._sky_to_electrons(self.sky[fiber.id])

        # create 2D spectra
        tmp_target_2d = self._to_2d(fiber, tmp_target)
        tmp_sky_2d = self._to_2d(fiber, tmp_sky)
        tmp_noise_2d = self._make_noise(tmp_target_2d, tmp_sky_2d)

        # extract apertures
        single_exposure = self._extract_aperture(tmp_target_2d, tmp_noise_2d, tmp_sky_2d)

        # create a realistic spectrum with noise
        realization_noise = self._add_noise(single_exposure)
        self.output_noise[fiber.id] = realization_noise

        # flux calibrate
        calibrated = self._flux_calibration(fiber.id, realization_noise)
        self.output_calib[fiber.id] = calibrated

    def simulate_observations(self):
        """
        Runs the simulation, parallelizing it of the number of fibers to observe is large enough
        """

        log.info("Simulating observations.")

        if len(self.bundle.fibers) < 1800:
            _ = [self._simulate_observations_single_fiber(fiber, self.target_spectra)
                 for fiber in self.bundle.fibers]
        else:
            _ = Parallel(n_jobs=lvmdatasimulator.n_process)(
                delayed(self._simulate_observations_single_fiber)(fiber, self.target_spectra)
                for fiber in self.bundle.fibers)

    def save_outputs(self):
        """
        Main function to save the output of the simulation into rss file. Each different output is
        saved separately.
        """

        log.info("Saving the outputs:")
        for branch in self.spectrograph.branches:
            log.info('Input spectra')
            self._save_inputs(branch)
            log.info('Uncalibrated outputs')
            self._save_outputs_with_noise(branch)
            log.info('Calibrated outputs')
            self._save_outputs_flux(branch)

    def _save_inputs(self, branch):
        """
        Save the input spectra for a certain branch to an RSS file.

        Args:
            branch (Branch):
                specific spectrograph branch to be saved.
        """

        ids, target, sky = self._reorganize_to_rss_input(branch)

        primary = self._create_primary_hdu(branch)

        signal_hdu = fits.ImageHDU(data=target, name="FLUX")
        signal_hdu.header["BUNIT"] = "erg/(cm2 s A)"
        primary.header["EXT1"] = "FLUX"

        sky_hdu = fits.ImageHDU(data=sky, name="SKY")
        sky_hdu.header["BUNIT"] = "erg/(cm2 s A)"
        primary.header["EXT2"] = "SKY"

        wave_hdu = fits.ImageHDU(data=branch.wavecoord.wave.value, name="WAVE")
        wave_hdu.header["BUNIT"] = "Angstrom"
        primary.header["EXT3"] = "WAVE"

        ids_hdu = fits.BinTableHDU(ids)
        primary.header["EXT4"] = "FIBERID"

        hdul = fits.HDUList([primary, signal_hdu, sky_hdu, wave_hdu, ids_hdu])

        filename = os.path.join(self.outdir, f"{self.source.name}_{branch.name}_{self.bundle.bundle_name}_input.fits")

        hdul.writeto(filename, overwrite=True)
        log.info(f"{filename} saved.")

    def _save_outputs_flux(self, branch):
        """
        Save the output flux calibrated spectra for a certain branch to an RSS file.

        Args:
            branch (Branch):
                specific spectrograph branch to be saved.
        """

        ids, target, total, noise, sky, snr = self._reorganize_to_rss(branch, self.output_calib)

        primary = self._create_primary_hdu(branch)

        target_hdu = fits.ImageHDU(data=target, name="TARGET")
        target_hdu.header["BUNIT"] = "erg/ (cm2 s A)"
        primary.header["EXT1"] = "TARGET"

        total_hdu = fits.ImageHDU(data=total, name="TOTAL")
        total_hdu.header["BUNIT"] = "erg/ (cm2 s A)"
        primary.header["EXT2"] = "TOTAL"

        noise_hdu = fits.ImageHDU(data=noise, name="ERR")
        noise_hdu.header["BUNIT"] = "erg/ (cm2 s A)"
        primary.header["EXT3"] = "ERR"

        stn_hdu = fits.ImageHDU(data=snr, name="SNR")
        stn_hdu.header["BUNIT"] = ""
        primary.header["EXT4"] = "SNR"

        sky_hdu = fits.ImageHDU(data=sky, name="SKY")
        sky_hdu.header["BUNIT"] = "erg/ (cm2 s A)"
        primary.header["EXT5"] = "SKY"

        wave_hdu = fits.ImageHDU(data=branch.wavecoord.wave.value, name="WAVE")
        wave_hdu.header["BUNIT"] = "Angstrom"
        primary.header["EXT6"] = "WAVE"

        ids_hdu = fits.BinTableHDU(ids)
        primary.header["EXT7"] = "FIBERID"

        hdul = fits.HDUList([primary, target_hdu, total_hdu, noise_hdu, stn_hdu, sky_hdu, wave_hdu,
                             ids_hdu])

        filename = os.path.join(self.outdir, f"{self.source.name}_{branch.name}_{self.bundle.bundle_name}_flux.fits")

        hdul.writeto(filename, overwrite=True)
        log.info(f"{filename} saved.")

    def _save_outputs_with_noise(self, branch):
        """
        Save the uncalibrated output spectra for a certain branch to an RSS file.

        Args:
            branch (Branch):
                specific spectrograph branch to be saved.
        """

        ids, target, total, noise, sky, snr = self._reorganize_to_rss(branch, self.output_noise)
        primary = self._create_primary_hdu(branch)

        target_hdu = fits.ImageHDU(data=target, name="TARGET")
        target_hdu.header["BUNIT"] = "e/pix"
        primary.header["EXT1"] = "TARGET"

        total_hdu = fits.ImageHDU(data=total, name="TOTAL")
        total_hdu.header["BUNIT"] = "e/pix"
        primary.header["EXT2"] = "TOTAL"

        noise_hdu = fits.ImageHDU(data=noise, name="ERR")
        noise_hdu.header["BUNIT"] = "e/pix"
        primary.header["EXT3"] = "ERR"

        stn_hdu = fits.ImageHDU(data=snr, name="SNR")
        stn_hdu.header["BUNIT"] = ""
        primary.header["EXT4"] = "SNR"

        sky_hdu = fits.ImageHDU(data=sky, name="SKY")
        sky_hdu.header["BUNIT"] = "e/pix"
        primary.header["EXT5"] = "SKY"

        wave_hdu = fits.ImageHDU(data=branch.wavecoord.wave.value, name="WAVE")
        wave_hdu.header["BUNIT"] = "Angstrom"
        primary.header["EXT6"] = "WAVE"

        ids_hdu = fits.BinTableHDU(ids)
        primary.header["EXT7"] = "FIBERID"

        hdul = fits.HDUList([primary, target_hdu, total_hdu, noise_hdu, stn_hdu, sky_hdu, wave_hdu,
                             ids_hdu])

        filename = os.path.join(self.outdir,
                                f"{self.source.name}_{branch.name}_{self.bundle.bundle_name}_realization.fits")

        hdul.writeto(filename, overwrite=True)
        log.info(f"{filename} saved.")

    def _obj_to_electrons(self, spectrum, fiber_id):
        """
        Convert a spectrum in flux units to electrons per second.

        Args:
            spectrum (OrderedDict):
                Dictionary containing the spectrum in all the simulated branches
            fiber_id (int):
                id of the selected fiber

        Returns:
            OrderedDict:
                Dictionary containing the spectra in the observed branches transformed to counts/s
        """

        # Number of object electrons per spectral pixel
        # Returns the total number of electrons in a spectral pixel of width ddisp.
        # Assumes all electrons fall in one spatial pixel so the output must then
        # be redistribute across the spatial PSF.

        out = OrderedDict()
        for branch in self.spectrograph.branches:

            # convert spectrum to electrons
            spectrum_e = flam2epp(branch.wavecoord.wave, spectrum[branch.name],
                                  branch.wavecoord.step)

            # compute constant
            constant = self.observation.exptime * branch.efficiency *\
                self.telescope.aperture_area

            # atmospheric extinction
            atmosphere = self.extinction[fiber_id][branch.name] * self.observation.airmass

            # put everything together
            out[branch.name] = spectrum_e * constant * 10 ** (-0.4 * (atmosphere)) * u.electron

        return out

    def _to_2d(self, fiber, spectrum):
        """
        This function transform the 1D spectrum in a 2D spectrum, to simulate the dispersion
        on the detector caused by the fiber.
        """

        nypix = int(round_up_to_odd(fiber.nypix.value))

        out = OrderedDict()
        for branch in self.spectrograph.branches:
            new_2d_array = np.zeros((len(spectrum[branch.name]), nypix))
            ne_frac = np.zeros(nypix)
            # not sure what is happening here
            for i in range(nypix):
                j = i - int(np.floor(nypix / 2))
                ymin = (j - 0.5) / np.sqrt(2) / (fiber.dispersion / 2.355)
                ymax = (j + 0.5) / np.sqrt(2) / (fiber.dispersion / 2.355)
                # integral of a normalize gaussian between ymin and ymax
                ne_frac[i] = (special.erf(ymax.value) - special.erf(ymin.value)) / 2

            for i, factor in enumerate(ne_frac):
                new_2d_array[:, i] = factor * spectrum[branch.name]
            out[branch.name] = new_2d_array * spectrum[branch.name].unit  # fixing the unit

        return out

    def _sky_to_electrons(self, sky_spectrum):
        """
        Convert the sky spectrum from flux units to counts per second.

        Args:
            sky_spectrum (OrderedDict):
                Input sky spectrum.

        Returns:
            OrderedDict:
                Dictionary containing the transformed spectrum
        """

        out = OrderedDict()
        for branch in self.spectrograph.branches:
            # convert spectrum to electrons
            sky_e = flam2epp(branch.wavecoord.wave, sky_spectrum[branch.name],
                             branch.wavecoord.step)

            # compute constant
            constant = self.observation.exptime * branch.efficiency * self.telescope.aperture_area
            out[branch.name] = sky_e * constant * u.electron

        return out

    def _make_noise(self, spectrum, sky):
        """
        Generate the error array by combining all the different sources of error. Gaussian errors
        are considered.

        Args:
            spectrum (OrderedDict):
                Input spectrum
            sky (OrderedDict):
                Input sky spectrum

        Returns:
            OrderedDict:
                Dictionary containing the error arrays, one for each simulated branch
        """

        out = OrderedDict()

        # this is to create more realistic noise
        # ron = np.random.randn(spectrum[branch.name].shape) * branch.ron

        for branch in self.spectrograph.branches:
            dark = branch.dark * self.observation.exptime
            out[branch.name] = np.sqrt(spectrum[branch.name].value + sky[branch.name].value +
                                       branch.ron.value ** 2 + dark.value) * \
                spectrum[branch.name].unit

        return out

    def _extract_aperture(self, spec2d, noise2d, sky2d):
        """
        Extract a 1D spectrum from the simulated 2D realizations

        Args:
            spec2d (OrderedDict):
                Dictionary containing the 2D spectra to be extracted.
            noise2d (OrderedDict):
                Dictionary containing the 2D error arrays to be extracted.
            sky2d (OrderedDict):
                Dictionary containing the 2D spectra of the sky to be extracted.


        Returns:
            _type_: _description_
        """

        stnout = OrderedDict()
        sout = OrderedDict()
        nout = OrderedDict()
        skyout = OrderedDict()

        for branch in self.spectrograph.branches:
            # they all have the same size
            npix = spec2d[branch.name].shape[0]

            # finding the offset from the central pixel
            dy = np.arange(spec2d[branch.name].shape[1]) - \
                np.floor(spec2d[branch.name].shape[1] / 2.0)

            # selecting pixels < of half the size of the aperture
            sely = np.abs(dy) <= self.aperture.value / 2.0
            sely = np.repeat(sely[np.newaxis, :], npix, axis=0)  # extending to full spectrum

            # extracting the apertures
            # creating helper objects to keep working with arrays
            faux = np.zeros(sely.shape)
            eaux = np.zeros(sely.shape)
            saux = np.zeros(sely.shape)
            faux[sely] = spec2d[branch.name][sely]  # spectrum
            eaux[sely] = noise2d[branch.name][sely]  # noise
            saux[sely] = sky2d[branch.name][sely]  # sky
            signal = faux.sum(axis=1)
            noise = np.sqrt(np.sum(eaux ** 2, axis=1))
            sky = saux.sum(axis=1)
            stnout[branch.name] = signal / noise
            sout[branch.name] = signal
            nout[branch.name] = noise
            skyout[branch.name] = sky

        return {"spectrum": sout, "noise": nout, "snr": stnout, "sky": skyout}

    def _add_noise(self, exposure):
        """
        Add a gaussian noise to the observed spectra. The noise is added generating an array
        where each pixel is randomly extracted from a Gaussian distribution with standard
        deviation equal to the value of the pixel in the error array.

        Args:
            exposure (OrderedDict):
                Dictionary containing the spectra and the error array

        Returns:
            Dict:
                Dictionary containing the observed spectrum with noise, the target spectrum with
                noise, the noise array, the sky spectrum with noise, the signal to noise spectrum
        """

        signal_noise = OrderedDict()
        obj_noise = OrderedDict()
        sky_noise = OrderedDict()

        for branch in self.spectrograph.branches:

            noise_to_add = np.random.standard_normal(exposure["noise"][branch.name].shape) *\
                exposure["noise"][branch.name]

            signal = exposure["spectrum"][branch.name] + exposure["sky"][branch.name]
            signal_with_noise = signal + noise_to_add
            target = signal_with_noise - exposure["sky"][branch.name]
            sky = signal_with_noise - exposure["spectrum"][branch.name]
            signal_noise[branch.name] = signal_with_noise
            obj_noise[branch.name] = target
            sky_noise[branch.name] = sky

        return {
            "signal": signal_noise,
            "target": obj_noise,
            "noise": exposure["noise"],
            "sky": sky_noise,
            "snr": exposure["snr"],
        }

    def _coadd(self, spectrum, sky, noise):
        """
        Not Used yet

        Args:
            spectrum (_type_): _description_
            sky (_type_): _description_
            noise (_type_): _description_

        Returns:
            _type_: _description_
        """

        spec_coadd = OrderedDict()
        sky_coadd = OrderedDict()
        noise_coadd = OrderedDict()

        for branch in self.spectrograph.branches:

            spec_coadd[branch.name] = spectrum[branch.name] * self.observation.nexp
            sky_coadd[branch.name] = sky[branch.name] * self.observation.nexp
            noise_coadd[branch.name] = noise[branch.name] * np.sqrt(self.observation.nexp)

        return spec_coadd, sky_coadd, noise_coadd

    def _reorganize_to_rss_input(self, branch):
        """
        Reorganize the input spectra to be saved to an RSS file. Also a table connecting the
        spectra to the fiber is created.

        Args:
            branch (Branch):
                Branche to be saved.

        Returns:
            astropy.table.Table:
                Table containing the basic information on the fibers included in the bundle
            numpy.array:
                array containing the rearranged observed spectra (target+sky)
            numpy.array:
                array containing the rearranged target spectra
        """

        nfibers = self.bundle.nfibers
        fib_id = []

        signal = np.zeros((nfibers, branch.wavecoord.npix))
        sky = np.zeros((nfibers, branch.wavecoord.npix))

        for i, fiber in enumerate(self.bundle.fibers):
            fib_id.append(fiber.to_table())

            signal[i, :] = self.target_spectra[fiber.id][branch.name]
            sky[i, :] = self.sky[fiber.id][branch.name]

        fib_id = vstack(fib_id)
        return fib_id, signal, sky

    def _reorganize_to_rss(self, branch, exposures):
        """
        Reorganize the output spectra to be saved to an RSS file. Also a table connecting the
        spectra to the fiber is created. It can rearrange both the uncalibrated and the
        calibrated spectra.

        Args:
            branch (Branch):
                Only the spectra of this branch will be rearranged
            exposures (dict):
                Dictionary containing the spectra to be rearranged.

        Returns:
            astropy.table.Table:
                Table containing the basic information on the fibers included in the bundle
            numpy.array:
                array containing the rearranged target spectra
            numpy.array:
                array containing the rearranged observed spectra (target+sky)
            numpy.array:
                array containing the rearranged noise spectra
            numpy.array:
                array containing the rearranged observed spectra (target+sky)
            numpy.array:
                array containing the rearranged target spectra

        """

        nfibers = self.bundle.nfibers
        fib_id = []

        # outputs with noise
        target_w_noise = np.zeros((nfibers, branch.wavecoord.npix))
        total_w_noise = np.zeros((nfibers, branch.wavecoord.npix))
        sky_el = np.zeros((nfibers, branch.wavecoord.npix))
        noise_el = np.zeros((nfibers, branch.wavecoord.npix))
        snr = np.zeros((nfibers, branch.wavecoord.npix))

        for i, spectra in enumerate(exposures.values()):
            fib_id.append(self.bundle.fibers[i].to_table())
            target_w_noise[i, :] = spectra["target"][branch.name]
            total_w_noise[i, :] = spectra["signal"][branch.name]
            noise_el[i, :] = spectra["noise"][branch.name]
            sky_el[i, :] = spectra["sky"][branch.name]
            snr[i, :] = spectra["snr"][branch.name]

        fib_id = vstack(fib_id)
        return fib_id, target_w_noise, total_w_noise, noise_el, sky_el, snr

    def _create_primary_hdu(self, branch):

        primary = fits.PrimaryHDU()
        primary.header["TARGET"] = self.source.name
        primary.header["RA"] = self.source.ra.value
        primary.header["DEC"] = self.source.dec.value
        primary.header["AZ"] = (self.observation.target_coords_altaz.az.value,
                                "Azimuth of the target")
        primary.header["ALT"] = (self.observation.target_coords_altaz.alt.value,
                                 "Altitude of the target")
        primary.header["AIRMASS"] = self.observation.airmass
        primary.header["MJD"] = (self.observation.mjd, "MJD at start")
        primary.header["EXPTIME"] = self.observation.exptime.value
        primary.header["BRANCH"] = branch.name
        primary.header["MOON"] = (self.observation.moon_distance.value,
                                  "Fractional moon illumination")
        primary.header["DAY-MOON"] = (self.observation.days_moon,
                                      "Days from new moon")

        return primary

    def _flux_calibration(self, fiber_id, exposure):

        signal_out = OrderedDict()
        target_out = OrderedDict()
        sky_out = OrderedDict()
        noise_out = OrderedDict()

        for branch in self.spectrograph.branches:
            # this remove the signature of the instruments and goes back to the real spectrum
            fluxcalib = self.observation.exptime * branch.efficiency *\
                self.telescope.aperture_area
            telluric = self.extinction[fiber_id][branch.name] * self.observation.airmass

            # apply flux calibration
            tmp_signal = exposure['signal'][branch.name] / fluxcalib
            tmp_sky = exposure['sky'][branch.name] / fluxcalib
            tmp_noise = exposure['noise'][branch.name] / fluxcalib
            tmp_target = exposure['target'][branch.name] / fluxcalib

            # apply telluric calibration
            tmp_noise /= 10 ** (-0.4 * telluric)
            tmp_target /= 10 ** (-0.4 * telluric)

            signal_out[branch.name] = epp2flam(branch.wavecoord.wave, tmp_signal,
                                               branch.wavecoord.step)
            target_out[branch.name] = epp2flam(branch.wavecoord.wave, tmp_target,
                                               branch.wavecoord.step)
            sky_out[branch.name] = epp2flam(branch.wavecoord.wave, tmp_sky,
                                            branch.wavecoord.step)
            noise_out[branch.name] = epp2flam(branch.wavecoord.wave, tmp_noise,
                                              branch.wavecoord.step)

        return {"signal": signal_out,
                "target": target_out,
                "noise": noise_out,
                "snr": exposure['snr'],
                "sky": sky_out}

    def save_output_maps(self, min_wave, max_wave):

        log.info('Saving the 2D output maps')
        for branch in self.spectrograph.branches:
            ids, target, total, _, _, _ = self._reorganize_to_rss(branch, self.output_calib)
            target_out = np.zeros((self.source.npixels, self.source.npixels))
            total_out = np.zeros((self.source.npixels, self.source.npixels))
            wcs = self.source.wcs
            head = wcs.to_header()

            head['MIN_WAVE'] = min_wave.value
            head['MAX_WAVE'] = max_wave.value

            # I'm not interpolating to the exact wavelength

            mask1 = branch.wavecoord.wave > min_wave
            mask2 = branch.wavecoord.wave < max_wave
            mask = np.all([mask1, mask2], axis=0)

            target_val = target[:, mask].sum(axis=1)
            total_val = total[:, mask].sum(axis=1)

            # Just the target
            target_out = self._populate_map(target_out, target_val, ids, wcs)
<<<<<<< HEAD
            filename = f"{self.outdir}/{self.source.name}_{branch.name}_{self.bundle.bundle_name}" +\
                       "_target_map.fits"
            hdu = fits.PrimaryHDU(data=target_out, header=head)
=======
            filename = os.path.join(self.outdir,
                                    f"{self.source.name}_{branch.name}_{self.bundle.bundle_name}_target_map.fits")
            hdu = fits.PrimaryHDU(data=target_out, header=wcs.to_header())
>>>>>>> 4eb85f75
            hdu.writeto(filename, overwrite=True)
            log.info(f' Saving {filename}...')

            # full spectrum
            total_out = self._populate_map(total_out, total_val, ids, wcs)
<<<<<<< HEAD
            filename = f"{self.outdir}/{self.source.name}_{branch.name}_{self.bundle.bundle_name}" +\
                       "_total_map.fits"
            hdu = fits.PrimaryHDU(data=total_out, header=head)
=======
            filename = os.path.join(self.outdir,
                                    f"{self.source.name}_{branch.name}_{self.bundle.bundle_name}_total_map.fits")
            hdu = fits.PrimaryHDU(data=total_out, header=wcs.to_header())
>>>>>>> 4eb85f75
            hdu.writeto(filename, overwrite=True)
            log.info(f' Saving {filename}...')

        self._print_fibers_to_ds9_regions()

    def _print_fibers_to_ds9_regions(self):

        outname = os.path.join(self.outdir, f'{self.source.name}_fibers.reg')

        with open(outname, 'w') as f:
            print('# Region file format: DS9 version 4.1', file=f)
            print('global color=green dashlist=8 3 width=1 font="helvetica 10 normal roman"',
                  end=' ', file=f)
            print('select=1 highlite=1 dash=0 fixed=0 edit=1 move=1 delete=1 include=1 source=1',
                  file=f)
            print('image', file=f)

            for fiber in self.bundle.fibers:
                # converting to pixels
                coord = self.observation.target_coords.spherical_offsets_by(fiber.x, fiber.y)
                x, y = self.source.wcs.all_world2pix(coord.ra, coord.dec, 1)
                r = fiber.diameter / (2 * self.source.spaxel.to(u.arcsec))
                print(f'circle({x:0.3f}, {y:0.3f}, {r:0.3f})', file=f)

        log.info(f' Saving {outname}...')

    def _populate_map(self, map, values, ids, wcs):

        yy, xx = np.mgrid[:map.shape[0], :map.shape[1]]

        for fiber in self.bundle.fibers:
            flux = values[ids['id'] == fiber.id]
            fiber_coord = self.source.coord.spherical_offsets_by(fiber.x, fiber.y)

            fiber_x, fiber_y = wcs.world_to_pixel(fiber_coord)

            radius = np.sqrt((xx - fiber_x)**2 + (yy - fiber_y)**2)
            map[radius < fiber.diameter.value / 2] = flux

        return map<|MERGE_RESOLUTION|>--- conflicted
+++ resolved
@@ -170,16 +170,11 @@
         if not os.path.isdir(self.outdir):
             os.mkdir(self.outdir)
 
-<<<<<<< HEAD
         self.extinction = self.extract_extinction()
         self.sky = self.extract_sky()
         self.target_spectra = self.extract_target_spectra()
 
-    def extract_extinction(self, extinction_file=f"{ROOT_DIR}/data/sky/LVM_LVM160_KLAM.dat"):
-=======
-    @functools.cached_property
-    def extinction(self, extinction_file=os.path.join(lvmdatasimulator.DATA_DIR, 'sky', 'LVM_LVM160_KLAM.dat')):
->>>>>>> 4eb85f75
+    def extract_extinction(self, extinction_file=os.path.join(lvmdatasimulator.DATA_DIR, 'sky', 'LVM_LVM160_KLAM.dat')):
         """
         Returns atmospheric extinction coefficient sampled at instrumental wavelengths
 
@@ -200,18 +195,12 @@
         Return sky emission spectrum sampled at instrumental wavelengths
         """
 
-<<<<<<< HEAD
         if self.observation.sky_template is None:
             days_moon = self.observation.days_moon
             log.info(f'Simulating the sky emission {days_moon} from new moon.')
-            sky_file = f"{ROOT_DIR}/data/sky/LVM_{self.telescope.name}_SKY_{days_moon}.dat"
+            sky_file = os.path.join(lvmdatasimulator.DATA_DIR, 'sky', f'LVM_{self.telescope.name}_SKY_{days_moon}.dat')
         else:
             sky_file = self.observation.sky_template
-=======
-        days_moon = self.observation.days_from_new_moon
-        sky_file = os.path.join(lvmdatasimulator.DATA_DIR, 'sky',
-                                'LVM_{0}_SKY_{1}.dat'.format(self.telescope.name, days_moon))
->>>>>>> 4eb85f75
 
         log.info(f'Using sky file: {sky_file}')
 
@@ -899,29 +888,21 @@
 
             # Just the target
             target_out = self._populate_map(target_out, target_val, ids, wcs)
-<<<<<<< HEAD
-            filename = f"{self.outdir}/{self.source.name}_{branch.name}_{self.bundle.bundle_name}" +\
-                       "_target_map.fits"
-            hdu = fits.PrimaryHDU(data=target_out, header=head)
-=======
+
             filename = os.path.join(self.outdir,
                                     f"{self.source.name}_{branch.name}_{self.bundle.bundle_name}_target_map.fits")
-            hdu = fits.PrimaryHDU(data=target_out, header=wcs.to_header())
->>>>>>> 4eb85f75
+            hdu = fits.PrimaryHDU(data=target_out, header=head)
+
             hdu.writeto(filename, overwrite=True)
             log.info(f' Saving {filename}...')
 
             # full spectrum
             total_out = self._populate_map(total_out, total_val, ids, wcs)
-<<<<<<< HEAD
-            filename = f"{self.outdir}/{self.source.name}_{branch.name}_{self.bundle.bundle_name}" +\
-                       "_total_map.fits"
-            hdu = fits.PrimaryHDU(data=total_out, header=head)
-=======
+
             filename = os.path.join(self.outdir,
                                     f"{self.source.name}_{branch.name}_{self.bundle.bundle_name}_total_map.fits")
-            hdu = fits.PrimaryHDU(data=total_out, header=wcs.to_header())
->>>>>>> 4eb85f75
+            hdu = fits.PrimaryHDU(data=total_out, header=head)
+
             hdu.writeto(filename, overwrite=True)
             log.info(f' Saving {filename}...')
 

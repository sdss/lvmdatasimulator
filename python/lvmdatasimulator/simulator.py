--- conflicted
+++ resolved
@@ -18,16 +18,6 @@
 
 import numpy as np
 import astropy.units as u
-<<<<<<< HEAD
-
-import sys
-if (sys.version_info[0]+sys.version_info[1]/10.) < 3.8:
-    from backports.cached_property import cached_property
-else:
-    from functools import cached_property
-=======
->>>>>>> 3154bc7b
-
 from collections import OrderedDict
 from scipy import special
 from spectres import spectres
@@ -96,75 +86,6 @@
     return fe * Constants.h * Constants.c / (lam * ddisp)
 
 
-<<<<<<< HEAD
-def zp2elam(zp, lam, neobj, ddisp, texp, atel, klam, airmass):
-    """
-    Claculates the system efficiency "elam" from a Zero Point "zp" (AB mag) corresponding to
-    "neobj" electrons per pixel of width "ddisp" collected in "texp" at airmass "amass"
-    The ZP is typically given for 1 e/s/pixel at amass=1 and sometimes 1 ADU/s/pixel at amass=1
-
-    Args:
-        zp (float ?):
-            zeropoint of the instrument.
-        lam (array-like):
-            ?
-        neobj ([type]):
-            Not sure what this is. Number of electron produced by the object?
-        ddisp (float):
-            dispersion of the instrumment
-        texp (float):
-            Exposure time
-        atel ([type]):
-            collecting area of the telescope
-        klam ([type]):
-            extinction as a function of lambda ?
-        airmass (float):
-            airmass
-
-    Returns:
-        ?:
-            efficiency of the telescope
-    """
-
-    exponent = 0.4 * (zp + 48.6 + klam * airmass)
-    constant = Constants.h * lam * neobj / (ddisp * texp * atel)
-
-    return constant * 10 ** exponent
-
-
-def elam2zp(elam, lam, neobj, ddisp, texp, atel, klam, airmass):
-    """
-    Zero Point from System Efficiency. It's the inverse function of zp2elam.
-
-    Args:
-        elam ([type]):
-            system efficiency
-        lam ([type]):
-            wavelengths
-        neobj ([type]):
-            [description]
-        ddisp ([type]):
-            [description]
-        texp ([type]):
-            [description]
-        atel ([type]):
-            [description]
-        klam ([type]):
-            [description]
-        amass ([type]):
-            [description]
-
-    Returns:
-        [type]: [description]
-    """
-    const1 = elam * ddisp * texp * atel
-    const2 = Constants.h * lam * neobj
-
-    return 2.5 * np.log10(const1 / const2) - 48.6 - klam * airmass
-
-
-=======
->>>>>>> 3154bc7b
 def resample_spectrum(new_wave, old_wave, flux):
     """
     Resample spectrum to a new wavelength grid using the spectres package.
@@ -248,17 +169,12 @@
         if not os.path.isdir(self.outdir):
             os.mkdir(self.outdir)
 
-<<<<<<< HEAD
-    @cached_property
-    def extinction(self, extinction_file=os.path.join(lvmdatasimulator.DATA_DIR, 'sky', 'LVM_LVM160_KLAM.dat')):
-=======
         self.extinction = self.extract_extinction()
         self.sky = self.extract_sky()
         self.target_spectra = self.extract_target_spectra()
 
     def extract_extinction(self, extinction_file=os.path.join(lvmdatasimulator.DATA_DIR, 'sky',
                                                               'LVM_LVM160_KLAM.dat')):
->>>>>>> 3154bc7b
         """
         Returns atmospheric extinction coefficient sampled at instrumental wavelengths
 
@@ -267,6 +183,7 @@
                 File containing the athmospheric extinction curve.
                 Defaults to f'{DATA_DIR}/sky/LVM_LVM160_KLAM.dat'.
         """
+        
         log.info('Reading the atmospheric extinction from file.')
         self.extinction_file = extinction_file
         data = ascii.read(self.extinction_file)
@@ -274,16 +191,11 @@
         log.info('Resample extinction file to instrument wavelength solution.')
         return self._resample_and_convolve(data["col1"], data["col2"])
 
-<<<<<<< HEAD
-    @cached_property
-    def sky(self):
-=======
     def extract_sky(self):
         """
         Return sky emission spectrum sampled at instrumental wavelengths
         """
->>>>>>> 3154bc7b
-
+        
         if self.observation.sky_template is None:
             days_moon = self.observation.days_moon
             log.info(f'Simulating the sky emission {days_moon} from new moon.')
@@ -349,15 +261,8 @@
 
         return out_spec
 
-<<<<<<< HEAD
-    @cached_property
-    def target_spectra(self):
-        """Extract spectra of the terget from the field object"""
-=======
     def extract_target_spectra(self):
         """Extract spectra of the target from the field object"""
->>>>>>> 3154bc7b
-
         obj_spec = OrderedDict()
         wl_grid = np.arange(3647, 9900.01, 0.06) * u.AA
 
@@ -399,6 +304,7 @@
             spectra (dictionary):
                 dictionary containing the input spectrum for each fiber.
         """
+        
         spectrum = spectra[fiber.id]
 
         # convert spectra to electrons

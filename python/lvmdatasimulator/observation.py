# encoding: utf-8
#
# @Author: Oleg Egorov, Enrico Congiu
# @Date: Nov 12, 2021
# @Filename: field.py
# @License: BSD 3-Clause
# @Copyright: Oleg Egorov, Enrico Congiu

import functools
import os.path

import astropy.units as u
import numpy as np

from dataclasses import dataclass
from astropy.time import Time
from astropy.coordinates import get_body, EarthLocation, AltAz, SkyCoord
from astroplan import moon_illumination

from lvmdatasimulator import WORK_DIR

import matplotlib.pyplot as plt
from astropy.visualization import astropy_mpl_style, quantity_support
plt.style.use(astropy_mpl_style)
quantity_support()

import os

@dataclass
class Observation:
    """
    This class contains the principal informations on the observations to be simulated.

    Parameters:
        name (str):
            Name of the field. Defaults to 'LVM_field'
        time (str, optional):
            date and time of the observations in the following format:
            'YYYY-MM-DDTHH:MM:SS.SS'. Defaults to '2022-01-01T00:00:00.00'.
        location (EarthLocation, optional):
            location of the observatory to be assumed during the observations. Defaults to
            LCO.
        utcoffset (astropy.quantity, optional):
            offset of the location time with respect to UTC in hours. Defaults to -3 * u.hours
        exptime (astropy.quantity, optional):
            Exposure time of a single exposure in seconds. Defaults to 900s.
        nexp (int, optional):
            number of exposures to be acquired in this position. Defaults to 1.
        seeing (astropy.quantity, optional):
            seeing (in arcsec) at zenith during observations in the V band (5550 A).
            Defaults to 1 arcsec.
        sky_transparency (str, optional):
            sky transparency during the observations. Only three values available: 'PHOT', 'CLR',
            'THIN'. Defaults to 'PHOT'.
        airmass (float, optional):
            Airmass of the target when observed. If set to None, the airmass will be automatically
            calculated from the target coordinates and the date and time of observetions.
            Defaults to None
        days_moon (int, optional):
            days from new monns at the moment of the observation. If set to None, it will be
            automatically calculated from the date and time of observetions. Defaults to None.
        sky_template (str, optional):
            full path to the sky models to use during the simulation. If set to None, the number
            of days from new_moon will be used to select one of the models for average conditions
            extracted from the ESO La Silla-Paranal sky model during the simulatin.
            Defaults to None


    Attributes:
        localtime (Time):
            local time at the observatory
        target_coords (SkyCoord):
            Equatorial coordinates of the target field.
        target_coords_altaz (SkyCoord):
            target coordinates in the Altazimuthal system.
        total_time (float):
            total exposure time of the observations. It's the results of nexp * exptime.
        moon_coords (skycoords):
            GCRS coordinates of the moon at the time of the observations
        sun_coords (skycoords):
            GCRS coordinates of the sun at the time of the observations
        moon_coords_altaz (skycoords):
            Alt-aziumuthal coordinates of the moon at the time of the observations.
        sun_coords_altaz (skycoords):
            Alt-aziumuthal coordinates of the sun at the time of the observations.
        mjd (float):
            mjd date of the observations
        jd (float):
            jd date of the observations
        moon_distance (astropy.units):
            separation between the target and the moon.
        moon_illumination (float):
            return the moon illumination at a specific time.

    """

    name: str = 'LVM_field'
    ra: u.deg = 0.0 * u.deg
    dec: u.deg = 0.0 * u.deg
    time: str = '2022-01-01T00:00:00.00'  # UT time of observations
    location: EarthLocation = EarthLocation.of_site('lco')
    utcoffset: u.hour = -3 * u.hour  # Correction to local time. It is important to keep it updated
    exptime: u.s = 900.0 * u.s  # exposure time in s
    nexp: int = 1  # number of exposures
    seeing: u.arcsec = 1 * u.arcsec  # seeing at zenit in the V-band (5500 A?)
    sky_transparency: str = 'PHOT'
    airmass: float = None
    days_moon: int = None
    sky_template: str = None

    def __post_init__(self):
        self.time = Time(self.time, format='isot', scale='utc')  # time of obs.
        if self.sky_transparency not in ['PHOT', 'CLR', 'THIN']:
            raise ValueError(f'{self.sky_transparency} is not accepted.')

        if self.days_moon is None:
            self.days_moon = self.days_from_new_moon()

        if self.airmass is None:
            self.airmass = self.target_coords_altaz.secz.value

    @functools.cached_property
    def localtime(self):
        """ Return the local time based on the UT time and on the UTC offset"""
        return self.time + self.utcoffset

    @functools.cached_property
    def target_coords(self):
        '''get target coordinates'''
        return SkyCoord(self.ra, self.dec)

    @functools.cached_property
    def target_coords_altaz(self):
        '''get target altazimuthal coordinates'''
        return self.target_coords.transform_to(self._altaz)

    @functools.cached_property
    def _altaz(self):
        """ Convert equatorial coordinates to altazimuthal"""
        return AltAz(obstime=self.time, location=self.location)

    @functools.cached_property
    def total_time(self):
        '''get total exposure time for the observations'''
        return self.nexp * self.exptime

    @functools.cached_property
    def moon_coords(self):
        '''get moon coordinates'''
        coord = get_body('moon', time=self.time, location=self.location)
        return coord

    @functools.cached_property
    def sun_coords(self):
        '''get sun coordinates'''
        coord = get_body('sun', time=self.time, location=self.location)
        return coord

    @functools.cached_property
    def moon_coords_altaz(self):
        '''get moon altazimuthal coordinates'''
        coord = self.moon_coords.transform_to(self._altaz)
        return coord

    @functools.cached_property
    def sun_coords_altaz(self):
        '''get sun altazimuthal coordinates'''
        coord = self.sun_coords.transform_to(self._altaz)
        return coord

    @functools.cached_property
    def mjd(self):
        '''get modified julian date'''
        return self.time.mjd

    @functools.cached_property
    def jd(self):
        '''get julian date'''
        return self.time.jd

    @functools.cached_property
    def moon_distance(self):
        '''get distance between the target field and the moon'''
        # this is weird. moon to target is ok, target to moon is not
        return self.moon_coords.separation(self.target_coords)

    @functools.cached_property
    def moon_illumination(self):
        '''get moon illumination'''
        return round(moon_illumination(self.time), 3)

    def days_from_new_moon(self):
        '''This is greatly approximated.
        Return the distance between the observations and the closest new moon in days.'''
        conversion = np.array([0, 0.01, 0.05, 0.11, 0.19, 0.27, 0.36, 0.46, 0.55,
                               0.65, 0.73, 0.81, 0.88, 0.93, 1])
        diff = np.abs(conversion - self.moon_illumination)
        return np.argmin(diff)

    def plot_visibilities(self, dir='./', show=False):
        """
        Plot the visibility of the target during the observations. Also the visibility of the moon
        and the sun during the day are plotted.

        Not sure if it is working at this stage

<<<<<<< HEAD
        Args:
            dir (str, optional):
                Directory where to save the output image. Defaults to '.'.
            show (bool, optional):
                If True, the plot is showed before saving. Otherwise, the plot is directly saved
                to file. Defaults to False.
        """
=======
    def plot_visibilities(self, dir=WORK_DIR, show=False):
>>>>>>> 4eb85f75

        # preparing the plot for the full day
        delta_midnight = np.linspace(-12, 12, 100) * u.hour
        midnight = Time(self.time.value[:10] + 'T00:00:00', format='isot', scale='utc')
        times = midnight + delta_midnight
        frames = AltAz(obstime=times, location=self.location)
        sun_altaz = self.sun_coords.transform_to(frames)
        moon_altaz = self.moon_coords.transform_to(frames)
        target_altaz = self.target_coords.transform_to(frames)

        # print(moon_altaz.alt)
        # print(delta_midnight)

        deltaobs = np.arange(0, self.total_time.value, 120) * u.s
        delta_time = self.time - midnight
        offset = delta_time.value * 24 * u.hour + deltaobs
        obstime = self.time + deltaobs
        obsframe = AltAz(obstime=obstime, location=self.location)
        obs_altaz = self.target_coords.transform_to(obsframe)

        fig, ax = plt.subplots(1, 1)
        ax.plot(delta_midnight, sun_altaz.alt, color='gold', label='Sun')
        # ax.plot(delta_midnight, moon_altaz.alt, color='silver', ls='--', label='Moon')
        ax.plot(delta_midnight, target_altaz.alt, color='red', ls=':', label=self.name)
        ax.scatter(offset, obs_altaz.alt, lw=2, s=8, color='red', zorder=100)
        ax.fill_between(delta_midnight, 0 * u.deg, 90 * u.deg,
                        sun_altaz.alt < -0 * u.deg, color='0.5', alpha=0.5, zorder=0)
        ax.fill_between(delta_midnight, 0 * u.deg, 90 * u.deg,
                        sun_altaz.alt < -18 * u.deg, color='k', alpha=0.5, zorder=0)
        ax.legend(loc='upper left')
        ax.set_xlim(-12 * u.hour, 12 * u.hour)
        ax.set_xticks((np.arange(13) * 2 - 12) * u.hour)
        ax.set_ylim(0 * u.deg, 90 * u.deg)
        ax.set_xlabel('Hours from UT Midnight')
        ax.set_ylabel('Altitude [deg]')
<<<<<<< HEAD
        fig.savefig(os.path.join(dir, f'{self.name}_visibility.png'))
=======
        fig.savefig(os.path.join(dir,r'{self.name}_visibility.png'))
>>>>>>> 4eb85f75
        if show:
            plt.show()
        else:
            plt.close()<|MERGE_RESOLUTION|>--- conflicted
+++ resolved
@@ -197,14 +197,13 @@
         diff = np.abs(conversion - self.moon_illumination)
         return np.argmin(diff)
 
-    def plot_visibilities(self, dir='./', show=False):
+    def plot_visibilities(self, dir=WORK_DIR, show=False):
         """
         Plot the visibility of the target during the observations. Also the visibility of the moon
         and the sun during the day are plotted.
 
         Not sure if it is working at this stage
 
-<<<<<<< HEAD
         Args:
             dir (str, optional):
                 Directory where to save the output image. Defaults to '.'.
@@ -212,9 +211,6 @@
                 If True, the plot is showed before saving. Otherwise, the plot is directly saved
                 to file. Defaults to False.
         """
-=======
-    def plot_visibilities(self, dir=WORK_DIR, show=False):
->>>>>>> 4eb85f75
 
         # preparing the plot for the full day
         delta_midnight = np.linspace(-12, 12, 100) * u.hour
@@ -250,11 +246,9 @@
         ax.set_ylim(0 * u.deg, 90 * u.deg)
         ax.set_xlabel('Hours from UT Midnight')
         ax.set_ylabel('Altitude [deg]')
-<<<<<<< HEAD
-        fig.savefig(os.path.join(dir, f'{self.name}_visibility.png'))
-=======
-        fig.savefig(os.path.join(dir,r'{self.name}_visibility.png'))
->>>>>>> 4eb85f75
+
+        fig.savefig(os.path.join(dir, r'{self.name}_visibility.png'))
+
         if show:
             plt.show()
         else:

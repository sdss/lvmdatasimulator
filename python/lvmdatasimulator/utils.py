# encoding: utf-8
#
# @Author: Oleg Egorov, Enrico Congiu
# @Date: Nov 12, 2021
# @Filename: field.py
# @License: BSD 3-Clause
# @Copyright: Oleg Egorov, Enrico Congiu

from dataclasses import dataclass
import numpy as np

from astropy.units import UnitConversionError
<<<<<<< HEAD
from astropy.convolution import convolve_fft
from shapely.geometry import Point, box
=======
# from typing import Union, Tuple
from shapely.geometry import Point, Polygon, box
# from shapely.affinity import scale, rotate
>>>>>>> 7cae3019
from pyneb import RedCorr
from lvmdatasimulator import log
from sympy import divisors

import sys


@dataclass
class Chunk:

    data: np.array
    original_position: tuple
    overlap: tuple

    def __post_init__(self):
        self.shape = self.data.shape

    def set_data(self, newdata):
        self.data = newdata

    def __str__(self):
        return f'Original position: {self.original_position},\nOverlap: {self.overlap}'

    def mean(self):
        return np.nanmean(self.data)


def round_up_to_odd(f):
    try:
        return np.ceil(f) // 2 * 2 + 1
    except UnitConversionError:
        unit = f.unit
        return (np.ceil(f.value) // 2 * 2 + 1) * unit


def check_overlap(hdu, out_shape):
    """
    Checks if the current nebula (defined in hdu) is overlapping with the FOV
    :param hdu: HDU defining the current nebula brightness distribution
    :param out_shape: tuple (height, width) defining the size of the FOV in pixels
    :return: True if the nebula is overlapping with the FOV; otherwise is False
    """

    if ((hdu.header['X0'] + hdu.header['NAXIS1']) < 0) or (
            (hdu.header['Y0'] + hdu.header['NAXIS2']) < 0) or (
            hdu.header['Y0'] >= out_shape[0]) or (hdu.header['X0'] >= out_shape[1]):
        return False
    return True


def set_default_dict_values(mydict, key_to_check, default_value):
    """
    Checks the dictionary for the keyword and set the default values if it is missing
    :param mydict: dictionary to be checked
    :param key_to_check: keyword to check
    :param default_value: default value to be used if keyword is missing
    :return: modified dictionary
    """
    if key_to_check not in mydict:
        mydict[key_to_check] = default_value


def calc_circular_mask(radius, center=None, size=None):
    """
    Calculate the exact circular mask accounting for the fractions of the pixels at the edge
    :param radius: exact radius of the circular mask (in pixels)
    :param center: position of the center of the mask (in pixels; default = in the center of the circle)
    :param size: size of the mask (in pixels; default = 2*radius+1)
    :return: created mask (numpy.array)
    """
    if size is None:
        size = np.ceil(2 * radius)
    size = size.astype(int)
    if size % 2 == 0:
        size += 1

    if center is None:
        center = ((size - 1) / 2, (size - 1) / 2)

    xx, yy = np.meshgrid(np.arange(size), np.arange(size))
    mask = np.zeros(shape=(size, size), dtype=np.float32)

    rec_inside = np.ones_like(mask, dtype=bool).ravel()
    rec_outside = np.ones_like(mask, dtype=bool).ravel()
    for offsets in [(-0.5, -0.5), (-0.5, 0.5), (0.5, -0.5), (0.5, 0.5)]:
        rec_inside = rec_inside & (((xx.ravel()+offsets[0]) - center[0]) ** 2 +
                                   ((yy.ravel()+offsets[1]) - center[0]) ** 2 <= (radius ** 2))
        rec_outside = rec_outside & (((xx.ravel() + offsets[0]) - center[0]) ** 2 +
                                     ((yy.ravel() + offsets[1]) - center[0]) ** 2 > (radius ** 2))
    mask.ravel()[rec_inside] = 1.
    indexes_edge = np.flatnonzero((~rec_inside) & (~rec_outside))

    circle = Point(center[0], center[1]).buffer(radius)
    for index in indexes_edge:
        rect = box(minx=xx.ravel()[index]-0.5, miny=yy.ravel()[index]-0.5,
                   maxx=xx.ravel()[index]+0.5, maxy=yy.ravel()[index]+0.5)
        mask.ravel()[index] = circle.intersection(rect).area
    return mask


def ism_extinction(av=None, wavelength=None, r_v=3.1, ext_law='F99'):
    """
    Compute the corrections of the fluxes at different wavelength for ISM extinction
    :param av: array (1D or 2D) with the A_V at each position
    :param wavelength: 1D array or float with the wavelength grid
    :param r_v: R_V = AV/E_BV. Default value is 3.1
    :param ext_law: one of the extinction laws defined in pyneb (default='F99')
    :return: array with the coefficients to be used for correction of the 'real' fluxes
    """
    rc = RedCorr(E_BV=av/r_v, R_V=r_v, law=ext_law)
    return 1. / rc.getCorr(wavelength)


def convolve_array(to_convolve, kernel, selected_points_x, selected_points_y,
                   allow_huge=True, normalize_kernel=False, pix_size=1):

    # deciding how much to divide
    orig_shape = to_convolve.shape
    orig_shape_arcsec = orig_shape[1:] * pix_size
    if max(orig_shape_arcsec) > 1700:
        nchunks = 12
    elif max(orig_shape_arcsec) > 1200:
        nchunks = 9
    elif max(orig_shape_arcsec) > 660:
        nchunks = 4
    else:
        nchunks = None

    if nchunks is None:
        log.info('Convolving the whole array at once')
    else:
        log.info(f'Dividing the array in {nchunks} chunks')

    # defining the overlap as the size of the kernel + some room
    overlap = 1.1 * np.max(kernel.shape)

    if nchunks is not None:
        log.info(f'Dividing the array in {nchunks} with an overlap of {overlap*pix_size} arcsec')
        # dividing the cube in chuncks before convolving
        chunks = chunksize(to_convolve, nchunks=nchunks, overlap=overlap)
        for chunk in chunks:
            tmp = convolve_fft(chunk.data, kernel, allow_huge=allow_huge,
                               normalize_kernel=normalize_kernel)
            chunk.set_data(tmp)

        convolved = reconstruct_cube(chunks, orig_shape)

    else:
        # convolving the cube in a single try
        convolved = convolve_fft(to_convolve, kernel, allow_huge=allow_huge,
                                normalize_kernel=normalize_kernel)

    data_in_aperture = convolved[:, selected_points_y, selected_points_x]

    return data_in_aperture

def chunksize(cube, nchunks=4, overlap=40):

    overlap = int(overlap)

    if nchunks == np.sqrt(nchunks) ** 2:
        print(np.sqrt(nchunks))
        max_chunks = int(np.sqrt(nchunks))
        min_chunks = int(np.sqrt(nchunks))
    else:
        divs = divisors(nchunks)
        id_max = len(divs) // 2

        # checking how much each dimension should be divided
        max_chunks = divs[id_max]
        min_chunks = divs[id_max - 1]

    original_shape = cube.shape[1: ]  # saving the size of the cube in the y and x dimension
    if original_shape[0] == original_shape[1]:
        min_dim_id = 0
        max_dim_id = 1
    else:
        min_dim_id = np.argmin(original_shape)
        max_dim_id = np.argmax(original_shape)

    # define chunk size
    size_min_dim = int(original_shape[min_dim_id] / min_chunks)
    size_max_dim = int(original_shape[max_dim_id] / max_chunks)

    # define the corners of the chunks without overlap
    cor_min_dim = np.zeros(min_chunks+1, dtype=int)
    cor_max_dim = np.zeros(max_chunks+1, dtype=int)

    for i in range(min_chunks):
        cor_min_dim[i] = i * size_min_dim
    for i in range(max_chunks):
        cor_max_dim[i] = i * size_max_dim

    cor_min_dim[-1] = original_shape[min_dim_id]
    cor_max_dim[-1] = original_shape[max_dim_id]

    original_corners = []
    for i in range(min_chunks):
        for j in range(max_chunks):
            if min_dim_id == 0:
                corners = ((cor_min_dim[i], cor_min_dim[i+1]+1), (cor_max_dim[j], cor_max_dim[j+1]+1))
            else:
                corners = ((cor_max_dim[j], cor_max_dim[j+1]+1), (cor_min_dim[i], cor_min_dim[i+1]+1))
            original_corners.append(corners)

    assert len(original_corners) == nchunks, f'{len(original_corners)} but {nchunks} chunks'

    chunk_list = []

    for corner in original_corners:

        # defining the new corners
        y0 = int(corner[0][0])
        y1 = int(corner[0][1])
        x0 = int(corner[1][0])
        x1 = int(corner[1][1])

        if y0 != 0: y0 -= overlap
        if x0 != 0: x0 -= overlap
        if y1 < original_shape[0]: y1 += overlap
        if x1 < original_shape[1]: x1 += overlap

        tmp_chunk = Chunk(cube[:, y0: y1, x0: x1],   # this is the actual array
                          corner,
                          overlap)

        chunk_list.append(tmp_chunk)

    return chunk_list


def reconstruct_cube(chunks, orig_shape):

    # create the empty cube

    new_cube = np.zeros(orig_shape)

    # loop through the chunks
    for chunk in chunks:
        corner = chunk.original_position
        data = chunk.data
        shape = chunk.shape

        y0 = 0
        y1 = shape[1]
        x0 = 0
        x1 = shape[2]

        if corner[0][0] != 0: y0 += chunk.overlap
        if corner[1][0] != 0: x0 += chunk.overlap
        if corner[0][1] < orig_shape[1]: y1 -= chunk.overlap
        if corner[1][1] < orig_shape[2]: x1 -= chunk.overlap

        new_cube[:, corner[0][0]: corner[0][1], corner[1][0]: corner[1][1]] = \
            data[:, y0: y1, x0: x1]

    return new_cube














<|MERGE_RESOLUTION|>--- conflicted
+++ resolved
@@ -10,14 +10,8 @@
 import numpy as np
 
 from astropy.units import UnitConversionError
-<<<<<<< HEAD
 from astropy.convolution import convolve_fft
-from shapely.geometry import Point, box
-=======
-# from typing import Union, Tuple
 from shapely.geometry import Point, Polygon, box
-# from shapely.affinity import scale, rotate
->>>>>>> 7cae3019
 from pyneb import RedCorr
 from lvmdatasimulator import log
 from sympy import divisors
